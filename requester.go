--- conflicted
+++ resolved
@@ -1,366 +1,337 @@
 package ghz
 
 import (
-	"context"
-	"fmt"
-	"io"
-	"sync"
-	"sync/atomic"
-	"time"
-
-	"github.com/jhump/protoreflect/desc"
-	"github.com/jhump/protoreflect/dynamic"
-	"github.com/jhump/protoreflect/dynamic/grpcdynamic"
-
-	"google.golang.org/grpc"
-	"google.golang.org/grpc/credentials"
-	"google.golang.org/grpc/keepalive"
-	"google.golang.org/grpc/metadata"
+"context"
+"fmt"
+"io"
+"sync"
+"sync/atomic"
+"time"
+
+"github.com/jhump/protoreflect/desc"
+"github.com/jhump/protoreflect/dynamic"
+"github.com/jhump/protoreflect/dynamic/grpcdynamic"
+
+"google.golang.org/grpc"
+"google.golang.org/grpc/credentials"
+"google.golang.org/grpc/keepalive"
+"google.golang.org/grpc/metadata"
 )
 
-<<<<<<< HEAD
-=======
-// Options represents the request options
-type Options struct {
-	Call          string             `json:"call,omitempty"`
-	Proto         string             `json:"proto,omitempty"`
-	Host          string             `json:"host,omitempty"`
-	Cert          string             `json:"cert,omitempty"`
-	CName         string             `json:"cname,omitempty"`
-	N             int                `json:"n,omitempty"`
-	C             int                `json:"c,omitempty"`
-	QPS           int                `json:"qps,omitempty"`
-	Z             time.Duration      `json:"z,omitempty"`
-	Timeout       int                `json:"timeout,omitempty"`
-	DialTimeout   int                `json:"dialTimeout,omitempty"`
-	KeepaliveTime int                `json:"keepAlice,omitempty"`
-	Data          interface{}        `json:"data,omitempty"`
-	Binary        bool               `json:"binary"`
-	BinData       []byte             `json:"-"`
-	Metadata      *map[string]string `json:"metadata,omitempty"`
-	Insecure      bool               `json:"insecure,omitempty"`
-	Name          string             `json:"name,omitempty"`
-}
-
->>>>>>> 846038c0
 // Max size of the buffer of result channel.
 const maxResult = 1000000
 
 // result of a call
 type callResult struct {
-	err      error
-	status   string
-	duration time.Duration
+err      error
+status   string
+duration time.Duration
 }
 
 // Requester is used for doing the requests
 type Requester struct {
-	cc       *grpc.ClientConn
-	stub     grpcdynamic.Stub
-	mtd      *desc.MethodDescriptor
-	reporter *Reporter
-
-	config  *RunConfig
-	results chan *callResult
-	stopCh  chan bool
-	start   time.Time
-
-	reqCounter int64
-
-	stopReason StopReason
+cc       *grpc.ClientConn
+stub     grpcdynamic.Stub
+mtd      *desc.MethodDescriptor
+reporter *Reporter
+
+config  *RunConfig
+results chan *callResult
+stopCh  chan bool
+start   time.Time
+
+reqCounter int64
+
+stopReason StopReason
 }
 
 func newRequester(mtd *desc.MethodDescriptor, c *RunConfig) (*Requester, error) {
-	md := mtd.GetInputType()
-	payloadMessage := dynamic.NewMessage(md)
-	if payloadMessage == nil {
-		return nil, fmt.Errorf("No input type of method: %s", mtd.GetName())
-	}
-
-	reqr := &Requester{
-		config:     c,
-		mtd:        mtd,
-		stopReason: ReasonNormalEnd}
-
-	return reqr, nil
+md := mtd.GetInputType()
+payloadMessage := dynamic.NewMessage(md)
+if payloadMessage == nil {
+return nil, fmt.Errorf("No input type of method: %s", mtd.GetName())
+}
+
+reqr := &Requester{
+config:     c,
+mtd:        mtd,
+stopReason: ReasonNormalEnd}
+
+return reqr, nil
 }
 
 // Run makes all the requests and returns a report of results
 // It blocks until all work is done.
 func (b *Requester) Run() (*Report, error) {
-	b.results = make(chan *callResult, min(b.config.c*1000, maxResult))
-	b.stopCh = make(chan bool, b.config.c)
-	b.start = time.Now()
-
-	cc, err := b.connect()
-	if err != nil {
-		return nil, err
-	}
-
-	b.cc = cc
-	defer cc.Close()
-
-	b.stub = grpcdynamic.NewStub(cc)
-
-	b.reporter = newReporter(b.results, b.config)
-
-	go func() {
-		b.reporter.Run()
-	}()
-
-	b.runWorkers()
-
-	report := b.Finish()
-
-	return report, nil
+b.results = make(chan *callResult, min(b.config.c*1000, maxResult))
+b.stopCh = make(chan bool, b.config.c)
+b.start = time.Now()
+
+cc, err := b.connect()
+if err != nil {
+return nil, err
+}
+
+b.cc = cc
+defer cc.Close()
+
+b.stub = grpcdynamic.NewStub(cc)
+
+b.reporter = newReporter(b.results, b.config)
+
+go func() {
+b.reporter.Run()
+}()
+
+b.runWorkers()
+
+report := b.Finish()
+
+return report, nil
 }
 
 // Stop stops the test
 func (b *Requester) Stop(reason StopReason) {
-	// Send stop signal so that workers can stop gracefully.
-	for i := 0; i < b.config.c; i++ {
-		b.stopCh <- true
-	}
-
-	b.stopReason = reason
+// Send stop signal so that workers can stop gracefully.
+for i := 0; i < b.config.c; i++ {
+b.stopCh <- true
+}
+
+b.stopReason = reason
 }
 
 // Finish finishes the test run
 func (b *Requester) Finish() *Report {
-	close(b.results)
-	total := time.Now().Sub(b.start)
-
-	// Wait until the reporter is done.
-	<-b.reporter.done
-
-	return b.reporter.Finalize(b.stopReason, total)
+close(b.results)
+total := time.Now().Sub(b.start)
+
+// Wait until the reporter is done.
+<-b.reporter.done
+
+return b.reporter.Finalize(b.stopReason, total)
 }
 
 func (b *Requester) connect() (*grpc.ClientConn, error) {
-	var opts []grpc.DialOption
-	credOptions, err := createClientCredOption(b.config)
-	if err != nil {
-		return nil, err
-	}
-
-	opts = append(opts, credOptions)
-
-	ctx := context.Background()
-<<<<<<< HEAD
-	dialTime := time.Duration(b.config.dialTimeout)
-=======
-	dialTime := time.Duration(b.config.DialTimeout * int(time.Second))
->>>>>>> 846038c0
-	ctx, _ = context.WithTimeout(ctx, dialTime)
-	// cancel is ignored here as connection.Close() is used.
-	// See https://godoc.org/google.golang.org/grpc#DialContext
-
-	if b.config.keepaliveTime > 0 {
-		timeout := time.Duration(b.config.keepaliveTime)
-		opts = append(opts, grpc.WithKeepaliveParams(keepalive.ClientParameters{
-			Time:    timeout,
-			Timeout: timeout,
-		}))
-	}
-
-	opts = append(opts, grpc.WithStatsHandler(&statsHandler{b.results}))
-
-	// create client connection
-	return grpc.DialContext(ctx, b.config.host, opts...)
+var opts []grpc.DialOption
+credOptions, err := createClientCredOption(b.config)
+if err != nil {
+return nil, err
+}
+
+opts = append(opts, credOptions)
+
+ctx := context.Background()
+dialTime := time.Duration(b.config.dialTimeout)
+ctx, _ = context.WithTimeout(ctx, dialTime)
+// cancel is ignored here as connection.Close() is used.
+// See https://godoc.org/google.golang.org/grpc#DialContext
+
+if b.config.keepaliveTime > 0 {
+timeout := time.Duration(b.config.keepaliveTime)
+opts = append(opts, grpc.WithKeepaliveParams(keepalive.ClientParameters{
+Time:    timeout,
+Timeout: timeout,
+}))
+}
+
+opts = append(opts, grpc.WithStatsHandler(&statsHandler{b.results}))
+
+// create client connection
+return grpc.DialContext(ctx, b.config.host, opts...)
 }
 
 func (b *Requester) runWorkers() {
-	var wg sync.WaitGroup
-	wg.Add(b.config.c)
-
-	// Ignore the case where b.N % b.C != 0.
-	for i := 0; i < b.config.c; i++ {
-		go func() {
-			defer wg.Done()
-
-			b.runWorker(b.config.n / b.config.c)
-		}()
-	}
-	wg.Wait()
+var wg sync.WaitGroup
+wg.Add(b.config.c)
+
+// Ignore the case where b.N % b.C != 0.
+for i := 0; i < b.config.c; i++ {
+go func() {
+defer wg.Done()
+
+b.runWorker(b.config.n / b.config.c)
+}()
+}
+wg.Wait()
 }
 
 func (b *Requester) runWorker(n int) {
-	var throttle <-chan time.Time
-	if b.config.qps > 0 {
-		throttle = time.Tick(time.Duration(1e6/(b.config.qps)) * time.Microsecond)
-	}
-
-	for i := 0; i < n; i++ {
-		// Check if application is stopped. Do not send into a closed channel.
-		select {
-		case <-b.stopCh:
-			return
-		default:
-			if b.config.qps > 0 {
-				<-throttle
-			}
-
-			b.makeRequest()
-		}
-	}
+var throttle <-chan time.Time
+if b.config.qps > 0 {
+throttle = time.Tick(time.Duration(1e6/(b.config.qps)) * time.Microsecond)
+}
+
+for i := 0; i < n; i++ {
+// Check if application is stopped. Do not send into a closed channel.
+select {
+case <-b.stopCh:
+return
+default:
+if b.config.qps > 0 {
+<-throttle
+}
+
+b.makeRequest()
+}
+}
 }
 
 func (b *Requester) makeRequest() {
 
-	reqNum := atomic.AddInt64(&b.reqCounter, 1)
-
-	ctd := newCallTemplateData(b.mtd, reqNum)
-
-	var input *dynamic.Message
-	var streamInput *[]*dynamic.Message
-
-	if !b.config.binary {
-		data, err := ctd.executeData(string(b.config.data))
-		if err != nil {
-			return
-		}
-		input, streamInput, err = createPayloads(string(data), b.mtd)
-		if err != nil {
-			return
-		}
-	} else {
-		var err error
-		input, streamInput, err = createPayloadsFromBin(b.config.data, b.mtd)
-		if err != nil {
-			return
-		}
-	}
-
-	mdMap, err := ctd.executeMetadata(string(b.config.metadata))
-	if err != nil {
-		return
-	}
-
-	var reqMD *metadata.MD
-	if mdMap != nil && len(*mdMap) > 0 {
-		md := metadata.New(*mdMap)
-		reqMD = &md
-	}
-
-	ctx := context.Background()
-
-	ctx, cancel := context.WithCancel(ctx)
-	defer cancel()
-
-	timeout := time.Duration(b.config.timeout)
-	ctx, _ = context.WithTimeout(ctx, timeout)
-
-	// include the metadata
-	if reqMD != nil {
-		ctx = metadata.NewOutgoingContext(ctx, *reqMD)
-	}
-
-	if b.mtd.IsClientStreaming() && b.mtd.IsServerStreaming() {
-		b.makeBidiRequest(&ctx, streamInput)
-	} else if b.mtd.IsClientStreaming() {
-		b.makeClientStreamingRequest(&ctx, streamInput)
-	} else if b.mtd.IsServerStreaming() {
-		b.makeServerStreamingRequest(&ctx, input)
-	} else {
-		b.stub.InvokeRpc(ctx, b.mtd, input)
-	}
+reqNum := atomic.AddInt64(&b.reqCounter, 1)
+
+ctd := newCallTemplateData(b.mtd, reqNum)
+
+var input *dynamic.Message
+var streamInput *[]*dynamic.Message
+
+if !b.config.binary {
+data, err := ctd.executeData(string(b.config.data))
+if err != nil {
+return
+}
+input, streamInput, err = createPayloads(string(data), b.mtd)
+if err != nil {
+return
+}
+} else {
+var err error
+input, streamInput, err = createPayloadsFromBin(b.config.data, b.mtd)
+if err != nil {
+return
+}
+}
+
+mdMap, err := ctd.executeMetadata(string(b.config.metadata))
+if err != nil {
+return
+}
+
+var reqMD *metadata.MD
+if mdMap != nil && len(*mdMap) > 0 {
+md := metadata.New(*mdMap)
+reqMD = &md
+}
+
+ctx := context.Background()
+
+ctx, cancel := context.WithCancel(ctx)
+defer cancel()
+
+timeout := time.Duration(b.config.timeout)
+ctx, _ = context.WithTimeout(ctx, timeout)
+
+// include the metadata
+if reqMD != nil {
+ctx = metadata.NewOutgoingContext(ctx, *reqMD)
+}
+
+if b.mtd.IsClientStreaming() && b.mtd.IsServerStreaming() {
+b.makeBidiRequest(&ctx, streamInput)
+} else if b.mtd.IsClientStreaming() {
+b.makeClientStreamingRequest(&ctx, streamInput)
+} else if b.mtd.IsServerStreaming() {
+b.makeServerStreamingRequest(&ctx, input)
+} else {
+b.stub.InvokeRpc(ctx, b.mtd, input)
+}
 }
 
 func (b *Requester) makeClientStreamingRequest(ctx *context.Context, input *[]*dynamic.Message) {
-	str, err := b.stub.InvokeRpcClientStream(*ctx, b.mtd)
-	counter := 0
-	for err == nil {
-		streamInput := *input
-		inputLen := len(streamInput)
-		if input == nil || inputLen == 0 {
-			str.CloseAndReceive()
-			break
-		}
-
-		if counter == inputLen {
-			str.CloseAndReceive()
-			break
-		}
-
-		payload := streamInput[counter]
-		err = str.SendMsg(payload)
-		if err == io.EOF {
-			// We get EOF on send if the server says "go away"
-			// We have to use CloseAndReceive to get the actual code
-			str.CloseAndReceive()
-			break
-		}
-		counter++
-	}
+str, err := b.stub.InvokeRpcClientStream(*ctx, b.mtd)
+counter := 0
+for err == nil {
+streamInput := *input
+inputLen := len(streamInput)
+if input == nil || inputLen == 0 {
+str.CloseAndReceive()
+break
+}
+
+if counter == inputLen {
+str.CloseAndReceive()
+break
+}
+
+payload := streamInput[counter]
+err = str.SendMsg(payload)
+if err == io.EOF {
+// We get EOF on send if the server says "go away"
+// We have to use CloseAndReceive to get the actual code
+str.CloseAndReceive()
+break
+}
+counter++
+}
 }
 
 func (b *Requester) makeServerStreamingRequest(ctx *context.Context, input *dynamic.Message) {
-	str, err := b.stub.InvokeRpcServerStream(*ctx, b.mtd, input)
-	for err == nil {
-		_, err := str.RecvMsg()
-		if err != nil {
-			if err == io.EOF {
-				err = nil
-			}
-			break
-		}
-	}
+str, err := b.stub.InvokeRpcServerStream(*ctx, b.mtd, input)
+for err == nil {
+_, err := str.RecvMsg()
+if err != nil {
+if err == io.EOF {
+err = nil
+}
+break
+}
+}
 }
 
 func (b *Requester) makeBidiRequest(ctx *context.Context, input *[]*dynamic.Message) {
-	str, err := b.stub.InvokeRpcBidiStream(*ctx, b.mtd)
-	counter := 0
-	for err == nil {
-		streamInput := *input
-		inputLen := len(streamInput)
-		if input == nil || inputLen == 0 {
-			str.CloseSend()
-			break
-		}
-
-		if counter == inputLen {
-			str.CloseSend()
-			break
-		}
-
-		payload := streamInput[counter]
-		err = str.SendMsg(payload)
-		counter++
-	}
-
-	for err == nil {
-		_, err := str.RecvMsg()
-		if err != nil {
-			if err == io.EOF {
-				err = nil
-			}
-			break
-		}
-	}
+str, err := b.stub.InvokeRpcBidiStream(*ctx, b.mtd)
+counter := 0
+for err == nil {
+streamInput := *input
+inputLen := len(streamInput)
+if input == nil || inputLen == 0 {
+str.CloseSend()
+break
+}
+
+if counter == inputLen {
+str.CloseSend()
+break
+}
+
+payload := streamInput[counter]
+err = str.SendMsg(payload)
+counter++
+}
+
+for err == nil {
+_, err := str.RecvMsg()
+if err != nil {
+if err == io.EOF {
+err = nil
+}
+break
+}
+}
 }
 
 func createClientCredOption(config *RunConfig) (grpc.DialOption, error) {
-	if config.insecure {
-		credOptions := grpc.WithInsecure()
-		return credOptions, nil
-	}
-
-	if config.cert != "" {
-		creds, err := credentials.NewClientTLSFromFile(config.cert, config.cname)
-		if err != nil {
-			return nil, err
-		}
-		credOptions := grpc.WithTransportCredentials(creds)
-		return credOptions, nil
-	}
-
-	credOptions := grpc.WithTransportCredentials(credentials.NewClientTLSFromCert(nil, ""))
-	return credOptions, nil
+if config.insecure {
+credOptions := grpc.WithInsecure()
+return credOptions, nil
+}
+
+if config.cert != "" {
+creds, err := credentials.NewClientTLSFromFile(config.cert, config.cname)
+if err != nil {
+return nil, err
+}
+credOptions := grpc.WithTransportCredentials(creds)
+return credOptions, nil
+}
+
+credOptions := grpc.WithTransportCredentials(credentials.NewClientTLSFromCert(nil, ""))
+return credOptions, nil
 }
 
 func min(a, b int) int {
-	if a < b {
-		return a
-	}
-	return b
+if a < b {
+return a
+}
+return b
 }